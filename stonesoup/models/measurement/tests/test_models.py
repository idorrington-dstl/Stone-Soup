--- conflicted
+++ resolved
@@ -29,7 +29,7 @@
     rotation_matrix = rotz(theta_z) @ roty(theta_y) @ rotx(theta_x)
     xyz_rot = rotation_matrix @ xyz
 
-    rho, phi, _ = cart2sphere(*xyz_rot[:, 0])
+    rho, phi, _ = cart2sphere(*xyz_rot)
 
     return StateVector([Bearing(phi), rho])
 
@@ -43,7 +43,7 @@
     rotation_matrix = rotz(theta_z) @ roty(theta_y) @ rotx(theta_x)
     xyz_rot = rotation_matrix @ xyz
 
-    rho, phi, theta = cart2sphere(*xyz_rot[:, 0])
+    rho, phi, theta = cart2sphere(*xyz_rot)
 
     return StateVector([Elevation(theta), Bearing(phi), rho])
 
@@ -57,7 +57,7 @@
     rotation_matrix = rotz(theta_z) @ roty(theta_y) @ rotx(theta_x)
     xyz_rot = rotation_matrix @ xyz
 
-    _, phi, theta = cart2sphere(*xyz_rot[:, 0])
+    _, phi, theta = cart2sphere(*xyz_rot)
 
     return StateVector([Elevation(theta), Bearing(phi)])
 
@@ -201,16 +201,9 @@
     # (without noise)
     prob = model.pdf(State(meas_pred_wo_noise), state)
     assert approx(prob) == multivariate_normal.pdf(
-<<<<<<< HEAD
         (meas_pred_wo_noise
-         - np.array(h(state_vec, model.translation_offset, model.rotation_offset))).ravel(),
-=======
-        meas_pred_wo_noise.T,
-        mean=np.array(h(state_vec,
-                        mapping,
-                        model.translation_offset,
-                        model.rotation_offset)).ravel(),
->>>>>>> e175f0ec
+         - np.array(h(state_vec, mapping, model.translation_offset, model.rotation_offset))
+         ).ravel(),
         cov=R)
 
     # Propagate a state vector through the model
@@ -226,16 +219,9 @@
     # (with noise)
     prob = model.pdf(State(meas_pred_w_inoise), state)
     assert approx(prob) == multivariate_normal.pdf(
-<<<<<<< HEAD
         (meas_pred_w_inoise
-         - np.array(h(state_vec, model.translation_offset, model.rotation_offset))).ravel(),
-=======
-        meas_pred_w_inoise.T,
-        mean=np.array(h(state_vec,
-                        mapping,
-                        model.translation_offset,
-                        model.rotation_offset)).ravel(),
->>>>>>> e175f0ec
+         - np.array(h(state_vec, mapping, model.translation_offset, model.rotation_offset))
+         ).ravel(),
         cov=R)
 
     # Propagate a state vector through the model
@@ -250,9 +236,9 @@
     # (with noise)
     prob = model.pdf(State(meas_pred_w_enoise), state)
     assert approx(prob) == multivariate_normal.pdf(
-<<<<<<< HEAD
         (meas_pred_w_enoise
-         - np.array(h(state_vec, model.translation_offset, model.rotation_offset))).ravel(),
+         - h(state_vec, model.mapping, model.translation_offset, model.rotation_offset)
+         ).ravel(),
         cov=R)
 
 
@@ -278,13 +264,6 @@
     x, y = pol2cart(10, np.radians(179))
     state = State(StateVector([[x], [y]]))
     assert approx(reference_probability) == model.pdf(measurement, state)
-=======
-        meas_pred_w_enoise.T,
-        mean=np.array(h(state_vec,
-                        mapping,
-                        model.translation_offset,
-                        model.rotation_offset)).ravel(),
-        cov=R)
 
 
 def h2d_rr(state_vector, pos_map, vel_map, translation_offset, rotation_offset, velocity):
@@ -299,7 +278,7 @@
     rotation_matrix = rotz(theta_z) @ roty(theta_y) @ rotx(theta_x)
     xyz_rot = rotation_matrix @ xyz
 
-    rho, phi, _ = cart2sphere(*xyz_rot[:, 0])
+    rho, phi, _ = cart2sphere(*xyz_rot)
 
     # Calculate range rate extension
     # Determine the net velocity component in the engagement
@@ -323,7 +302,7 @@
     rotation_matrix = rotz(theta_z) @ roty(theta_y) @ rotx(theta_x)
     xyz_rot = rotation_matrix @ xyz
 
-    rho, phi, theta = cart2sphere(*xyz_rot[:, 0])
+    rho, phi, theta = cart2sphere(*xyz_rot)
 
     # Calculate range rate extension
     # Determine the net velocity component in the engagement
@@ -477,13 +456,10 @@
     # (without noise)
     prob = model.pdf(State(meas_pred_wo_noise), state)
     assert approx(prob) == multivariate_normal.pdf(
-        meas_pred_wo_noise.T,
-        mean=np.array(h(state_vec,
-                        model.mapping,
-                        model.velocity_mapping,
-                        model.translation_offset,
-                        model.rotation_offset,
-                        model.velocity)).ravel(),
+        (meas_pred_wo_noise
+         - h(state_vec, model.mapping, model.velocity_mapping, model.translation_offset,
+             model.rotation_offset, model.velocity)
+         ).ravel(),
         cov=noise_covar)
 
     # Propagate a state vector through the model
@@ -501,13 +477,10 @@
     # (with noise)
     prob = model.pdf(State(meas_pred_w_inoise), state)
     assert approx(prob) == multivariate_normal.pdf(
-        meas_pred_w_inoise.T,
-        mean=np.array(h(state_vec,
-                        model.mapping,
-                        model.velocity_mapping,
-                        model.translation_offset,
-                        model.rotation_offset,
-                        model.velocity)).ravel(),
+        (meas_pred_w_inoise
+         - h(state_vec, model.mapping, model.velocity_mapping, model.translation_offset,
+             model.rotation_offset, model.velocity)
+         ).ravel(),
         cov=noise_covar)
 
     # Propagate a state vector throught the model
@@ -526,13 +499,10 @@
     # (with noise)
     prob = model.pdf(State(meas_pred_w_enoise), state)
     assert approx(prob) == multivariate_normal.pdf(
-        meas_pred_w_enoise.T,
-        mean=np.array(h(state_vec,
-                        model.mapping,
-                        model.velocity_mapping,
-                        model.translation_offset,
-                        model.rotation_offset,
-                        model.velocity)).ravel(),
+        (meas_pred_w_enoise
+         - h(state_vec, model.mapping, model.velocity_mapping, model.translation_offset,
+             model.rotation_offset, model.velocity)
+         ).ravel(),
         cov=noise_covar)
 
 
@@ -550,10 +520,9 @@
 
     inv_measure_state = measure_model.inverse_function(measured_state)
 
-    assert approx(inv_measure_state[0, 0], 0.02) == 9698.46
-    assert approx(inv_measure_state[1, 0], 0.02) == 96.98
-    assert approx(inv_measure_state[2, 0], 0.02) == 1710.1
-    assert approx(inv_measure_state[3, 0], 0.02) == 17.10
-    assert approx(inv_measure_state[4, 0], 0.02) == 1736.48
-    assert approx(inv_measure_state[5, 0], 0.02) == 17.36
->>>>>>> e175f0ec
+    assert approx(inv_measure_state[0], 0.02) == 9698.46
+    assert approx(inv_measure_state[1], 0.02) == 96.98
+    assert approx(inv_measure_state[2], 0.02) == 1710.1
+    assert approx(inv_measure_state[3], 0.02) == 17.10
+    assert approx(inv_measure_state[4], 0.02) == 1736.48
+    assert approx(inv_measure_state[5], 0.02) == 17.36